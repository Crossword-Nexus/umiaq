--- conflicted
+++ resolved
@@ -130,13 +130,8 @@
       worker.postMessage({
         type: 'solve',
         input: inputEl.value.trim(),
-<<<<<<< HEAD
         word_list: window.word_list,
-        numResults: 100,
-=======
-        wordlist: window.wordlist,
         numResults: parseInt(numResultsEl.value),
->>>>>>> 80b43fb4
       });
     }
 
