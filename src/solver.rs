use crate::bindings::{Bindings, WORD_SENTINEL};
use crate::errors::{MaterializationError, ParseError};
use crate::joint_constraints::JointConstraints;
use crate::parser::{match_equation_all, ParsedForm};
use crate::patterns::{Pattern, EquationContext};
use crate::errors::ParseError::ParseFailure;
use instant::Instant;
use std::collections::hash_map::DefaultHasher;
use std::collections::{HashMap, HashSet};
use std::hash::{Hash, Hasher};
use std::time::Duration;

// The amount of time (in seconds) we allow the query to run
const TIME_BUDGET: u64 = 30;
// The initial number of words from the word list we look through
const DEFAULT_BATCH_SIZE: usize = 10_000;
// A constant to split up items in our hashes
const HASH_SPLIT: u16 = 0xFFFFu16;

/// Unified error type for the solver pipeline.
///
/// This consolidates the different error sources we encounter when parsing
/// equations, materializing solutions, or respecting time budgets, so that
/// callers only need to handle a single `Result<_, SolverError>`.
#[derive(Debug, thiserror::Error)]
pub enum SolverError {
    /// Failure during parsing of the equation string into an `EquationContext`.
    ///
    /// These originate from the parser (`ParseError`), which we box to keep the
    /// error type size stable.
    #[error("parse failure: {0}")]
    ParseFailure(#[from] Box<ParseError>),

    /// Failure while materializing a candidate binding into a concrete solution.
    ///
    /// This generally indicates that an internal constraint check failed during
    /// `recursive_join` or related routines.
    #[error("materialization error: {0}")]
    MaterializationError(#[from] MaterializationError),

    /// The solver exceeded its configured wall-clock time budget and aborted.
    ///
    /// The attached `TimeoutError` includes information about how long it ran
    /// (and possibly the configured limit).
    #[error("{0}")]
    Timeout(#[from] TimeoutError),
}



/// Simple `TimeoutError` struct
#[derive(Debug)]
pub struct TimeoutError {
    pub elapsed: Duration,
}

impl std::fmt::Display for TimeoutError {
    fn fmt(&self, f: &mut std::fmt::Formatter<'_>) -> std::fmt::Result {
        write!(f, "solver timed out after {:.3}s", self.elapsed.as_secs_f64())
    }
}

impl std::error::Error for TimeoutError {}


/// Bucket key for indexing candidates by the subset of variables that must agree.
/// - `None` means "no lookup constraints for this pattern" (Python's `words[i][None]`).
/// - When present, we store a *sorted* `(var_char, var_val)` list so the key is deterministic
///   and implements `Eq`/`Hash` naturally. This mirrors Python's
///   `frozenset(dict(...).items())`, but with a stable order.
/// - The sort happens once when we construct the key, not on hash/compare.
pub type LookupKey = Vec<(char, String)>;

/// Context for a `recursive_join` call
struct JoinCtx<'a> {
    num_results_requested: usize,
    word_set: &'a HashSet<&'a str>,
    joint_constraints: &'a JointConstraints,
}

/// All candidates for one pattern ("bucketed" by `LookupKey`).
/// - `buckets`: groups candidate bindings that share the same values for the
///   pattern's `lookup_keys` (variables that must align with previously chosen patterns).
/// - `count`: mirrors Python's `word_counts[i]` and is used to stop early when a global cap
///   per-pattern is reached (e.g., `MAX_WORD_COUNT`). We track it here to avoid recomputing.
#[derive(Debug, Default)]
#[derive(Clone)]
pub struct CandidateBuckets {
    /// Mapping from lookup key -> all bindings that fit that key
    pub buckets: HashMap<LookupKey, Vec<Bindings>>,
    /// Total number of bindings added for this pattern (across all keys)
    pub count: usize,
}

/// Put the results in uppercase and separated with a bullet
///
/// # Errors
///
/// Will return `Box<ParseError>` if the bound word cannot be found for one of the `Bindings`
/// objects in `solution`.
pub fn solution_to_string(solution: &[Bindings]) -> Result<String, Box<ParseError>> {
    let str = solution.iter()
        .map(|b| b.get_word().ok_or_else(|| Box::new(ParseFailure { s : format!("cannot find solution in bindings {b}") })).map(|c| c.to_ascii_uppercase()))
        .collect::<Result<Vec<_>, _>>()?
        .join(" • ");

    Ok(str)
}

/// Build a stable key for a full solution (bindings in **pattern order**).
/// Prefer the whole word if present (`WORD_SENTINEL`). Fall back to sorted `(var_char, var_val)` pairs.
fn solution_key(solution: &[Bindings]) -> u64 {
    let mut hasher = DefaultHasher::new();

    for b in solution {
        // Try whole-word first (fast + canonical)
        if let Some(w) = b.get_word() {
            w.hash(&mut hasher);
        } else {
            // this should never happen
            panic!("solution_key: no '*' binding found in solution: {solution:?}");
            /*
            // Fall back: hash all (var_char, var_val) pairs sorted by var
            let mut pairs: Vec<(char, String)> =
                b.iter().map(|(var_char, var_val)| (*var_char, var_val.clone())).collect();
            pairs.sort_unstable_by_key(|(var_char, _)| *var_char);
            for (var_char, string) in pairs {
                var_char.hash(&mut hasher);
                string.hash(&mut hasher);
            }
            */
        }
        // Separator between patterns to avoid ambiguity like ["ab","c"] vs ["a","bc"]
        HASH_SPLIT.hash(&mut hasher);
    }

    hasher.finish()
}

/// Simple helper to enforce a wall-clock time limit.
///
/// Usage:
/// ```ignore
///  let budget = TimeBudget::new(Duration::from_secs(30));
///  while !budget.expired() {
///    // do some work
///  }
/// ```
///
/// You can also query how much time is left (`remaining()`).
struct TimeBudget {
    start: Instant,   // when the budget began
    limit: Duration,  // maximum allowed elapsed time
}

impl TimeBudget {
    /// Create a new budget that lasts for `limit` (e.g., 30 seconds).
    fn new(limit: Duration) -> Self {
        Self { start: Instant::now(), limit }
    }

    /// How long this budget has been running.
    fn elapsed(&self) -> Duration {
        self.start.elapsed()
    }

    /// Returns true if the allowed time has fully elapsed.
    fn expired(&self) -> bool {
        self.start.elapsed() >= self.limit
    }

    pub fn check(&self) -> Result<(), SolverError> {
        if self.expired() {
            Err(SolverError::Timeout(TimeoutError { elapsed: self.elapsed() }))
        } else {
            Ok(())
        }
    }

    // Returns the remaining time before expiration, or zero if the budget is already used up.
    // Unused for now but it may be useful later
    // fn remaining(&self) -> Duration {self.limit.saturating_sub(self.start.elapsed())}
}

/// Build the deterministic lookup key for a binding given the pattern's lookup vars.
///
/// Returns a `LookupKey` (alias for `Vec<(char, String)>`) sorted by `var_char`.
///
/// Conventions:
/// - If `keys` is empty, returns an empty `LookupKey` (unkeyed bucket).
/// - If any required key is missing in the binding, also returns an empty `LookupKey`;
///   callers must check `keys.is_empty()` to distinguish this case.
/// - Otherwise, returns the full normalized key.
fn lookup_key_for_binding(
    binding: &Bindings,
    keys: HashSet<char>,
) -> LookupKey {
    let mut pairs: Vec<(char, String)> = Vec::with_capacity(keys.len());
    for var_char in keys {
        match binding.get(var_char) {
            Some(var_val) => pairs.push((var_char, var_val.clone())),
            None => return Vec::new(), // required key missing
        }
    }

    pairs.sort_unstable_by_key(|(c, _)| *c);
    pairs
}

<<<<<<< HEAD


=======
>>>>>>> 4e179ea9
/// Push a binding into the appropriate bucket and bump the count.
fn push_binding(words: &mut [CandidateBuckets], i: usize, key: LookupKey, binding: Bindings) {
    words[i].buckets.entry(key).or_default().push(binding);
    words[i].count += 1;
}

/// Scan a batch of candidate words against all patterns in the equation context,
/// materializing bindings into per-pattern buckets and invoking the join phase
/// to extend partial solutions.
///
/// - Extends the given `results` vector in place with any new solutions found.
/// - Returns the number of solutions added on success.
/// - Aborts early if the [`TimeBudget`] expires, so that callers can surface
///   a timeout error to the end user rather than silently truncating results.
///
/// Arguments:
/// - `ctx`: equation context holding parsed forms and constraints
/// - `budget`: wall-clock time budget to respect
/// - `batch_size`: maximum number of candidate words to scan in this batch
/// - `results`: mutable accumulator for discovered solutions
///
/// # Errors
/// Returns `Err(SolverError::Timeout)` if the time budget is exceeded before
/// the batch completes. Partial solutions discovered before timeout remain in
/// `results` when the error is returned.
fn scan_batch(
    word_list: &[&str],
    start_idx: usize,
    batch_size: usize,
    equation_context: &EquationContext,
    words: &mut [CandidateBuckets],
    budget: &TimeBudget,
) -> Result<usize, SolverError> {

    let mut i_word = start_idx;
    let end = start_idx.saturating_add(batch_size).min(word_list.len());

    while i_word < end {
        budget.check()?;

        let word = word_list[i_word];

        for (i, p) in equation_context.iter().enumerate() {
            // No per-pattern cap anymore

            // Skip deterministic fully keyed forms
            if p.is_deterministic && p.all_vars_in_lookup_keys() {
                continue;
            }
            // Cheap length prefilter
            if !&equation_context.scan_hints[i].is_word_len_possible(word.len()) {
                continue;
            }

            let matches = match_equation_all(
                word,
                &equation_context.parsed_forms[i],
                &equation_context.var_constraints,
                equation_context.joint_constraints.clone(),
            );

            for binding in matches {
                budget.check()?;
                let key = lookup_key_for_binding(&binding, p.lookup_keys.clone());

                // If a required key is missing, skip
                if key.is_empty() && !p.lookup_keys.is_empty() {
                    continue;
                }

                push_binding(words, i, key, binding.clone());
            }
        }

        i_word += 1;
    }

    Ok(i_word)
}

struct RecursiveJoinParameters {
    candidate_buckets: CandidateBuckets,
    lookup_keys: HashSet<char>,
    pattern: Pattern,
    parsed_form: ParsedForm,
}

/// Depth-first recursive join of per-pattern candidate buckets into full solutions.
///
/// This mirrors `recursive_filter` from `umiaq.py`. We walk patterns in order and at each step
/// select only the bucket of candidates whose shared variables agree with what we've already
/// chosen (`env`).
///
/// Parameters:
/// - `selected`: the partial solution (one chosen `Bindings` per pattern so far).
/// - `env`: the accumulated variable → value environment from earlier choices.
/// - `results`: completed solutions (each is a `Vec<Binding>`, one per pattern).
/// - `num_results_requested`: cap on how many full solutions to collect.
/// - `rjp.candidate_buckets`: per-pattern candidate buckets (what you built during scanning).
/// - `rjp.lookup_keys`: for each pattern, which variables must agree with previously chosen
///   patterns.
///
/// Return:
/// - This function mutates `results` and stops early once `results` contains
///   `num_results_requested` values.
/// # Errors
/// Returns `Err(SolverError::Timeout)` if the time budget expires during the join.
/// In that case, partial solutions already found remain in `results`.
fn recursive_join(
    selected: &mut Vec<Bindings>,
    env: &mut HashMap<char, String>,
    results: &mut Vec<Vec<Bindings>>,
    ctx: &JoinCtx,
    seen: &mut HashSet<u64>,
    rjp: &[RecursiveJoinParameters],
<<<<<<< HEAD
    budget: &TimeBudget,
) -> Result<(), SolverError> {
=======
) -> Result<(), MaterializationError> {
>>>>>>> 4e179ea9
    // Stop if we've met the requested quota of full solutions.
    if results.len() >= ctx.num_results_requested {
        return Ok(());
    }

    budget.check()?;

    if let Some(rjp_cur) = rjp.first() {
        // ---- FAST PATH: deterministic + fully keyed ----------------------------
        let p = &rjp_cur.pattern;
        if p.is_deterministic && p.all_vars_in_lookup_keys() {
            // The word is fully determined by literals + already-bound vars in `env`.
            let Some(expected) = rjp_cur.parsed_form
                .materialize_deterministic_with_env(env)
            else {
                return Err(SolverError::MaterializationError(
                    MaterializationError("deterministic materialization failed".to_string()),
                ));
            };

            if !ctx.word_set.contains(expected.as_str()) {
                // This branch cannot succeed — prune immediately.
                return Ok(());
            }

            // Build a minimal Bindings for this pattern:
            // - include WORD_SENTINEL (whole word)
            // - include only vars that belong to this pattern (they must already be in env)
            let mut binding = Bindings::default();
            binding.set_word(&expected);
            for &var_char in &p.variables {
                // safe to unwrap because all vars are in lookup_keys ⇒ must be in env
                if let Some(var_val) = env.get(&var_char) {
                    binding.set(var_char, var_val.clone());
                }
            }

            selected.push(binding);
<<<<<<< HEAD
            recursive_join(selected, env, results, num_results_requested, word_list_as_set, joint_constraints, seen, &rjp[1..], budget)?;
=======
            recursive_join(selected, env, results, ctx, seen, &rjp[1..])?;
>>>>>>> 4e179ea9
            selected.pop();
            return Ok(()); // IMPORTANT: skip normal enumeration path
        }
        // ------------------------------------------------------------------------

        // Decide which bucket of candidates to iterate for pattern `idx`.
        //
        // We must create the deterministic key
        //   `Some(sorted_pairs)` using the current `env` and fetch that bucket.
        //   (This includes the case keys.is_empty() → key is `Some([])`.)
        let bucket_candidates_opt: Option<&Vec<Bindings>> = {
            // Build (var_char, var_val) pairs from env using the set of shared vars.
            // NOTE: HashSet iteration order is arbitrary — we sort the pairs below
            // so the final key is stable/deterministic.
            let mut pairs: Vec<(char, String)> = Vec::with_capacity(rjp_cur.lookup_keys.len());
            for &var_char in &rjp_cur.lookup_keys {
                budget.check()?;
                if let Some(var_val) = env.get(&var_char) {
                    pairs.push((var_char, var_val.clone()));
                } else {
                    // If any required var isn't bound yet, there can be no matches for this branch.
                    return Ok(());
                }
            }
            // Deterministic key: sort by the variable name.
            pairs.sort_unstable_by_key(|(c, _)| *c);

            rjp_cur.candidate_buckets.buckets.get(&pairs)
        };

        // If there are no candidates in that bucket, dead-end this branch.
        let Some(bucket_candidates) = bucket_candidates_opt else {
            return Ok(());
        };

        // Try each candidate binding for this pattern.
        for cand in bucket_candidates {
<<<<<<< HEAD

            budget.check()?;

            if results.len() >= num_results_requested {
=======
            if results.len() >= ctx.num_results_requested {
>>>>>>> 4e179ea9
                break; // stop early if we've already met the quota
            }

            // Defensive compatibility check: if a variable is already in `env`,
            // its value must match the candidate. This *should* already be true
            // because we selected the bucket using the shared vars—but keep this
            // in case upstream bucketing logic ever changes.
            if cand.iter().filter(|(var_char, _)| **var_char != WORD_SENTINEL).any(|(var_char, var_val)| env.get(var_char).is_some_and(|prev| prev != var_val)) {
                continue;
            }

            // Extend `env` with any *new* bindings from this candidate (don't overwrite).
            // Track what we added so we can backtrack cleanly.
            let mut added_vars: Vec<char> = vec![];
            for (var_char, var_val) in cand.iter() {
                if *var_char == WORD_SENTINEL {
                    continue;
                }
                if !env.contains_key(var_char) {
                    env.insert(*var_char, var_val.clone());
                    added_vars.push(*var_char);
                }
            }

            // Choose this candidate for pattern `idx` and recurse for `idx + 1`.
            selected.push(cand.clone());
<<<<<<< HEAD
            recursive_join(selected, env, results, num_results_requested, word_list_as_set, joint_constraints.clone(), seen, &rjp[1..], budget)?;
=======
            recursive_join(selected, env, results, ctx, seen, &rjp[1..])?;
>>>>>>> 4e179ea9
            selected.pop();

            // Backtrack: remove only what we added at this level.
            for k in added_vars {
                env.remove(&k);
            }
        }
    } else {
        // Base case: if we've placed all patterns, `selected` is a full solution.
        if ctx.joint_constraints.all_strictly_satisfied_for_parts(selected)
            && seen.insert(solution_key(selected)) {
            results.push(selected.clone());
        }
    }

    Ok(())
}

<<<<<<< HEAD

/// Top-level entry point to solve an equation against a word list.
=======
/// Read in an equation string and return results from the word list
>>>>>>> 4e179ea9
///
/// This orchestrates parsing the input string into an [`EquationContext`],
/// scanning candidate words in adaptive batches, and recursively joining
/// variable bindings into full solutions. Results are accumulated until either
/// the requested number of solutions is found or the [`TimeBudget`] expires.
///
/// # Arguments
/// - `input`: equation string to parse (e.g. `"AB;BC;CA"`).
/// - `word_list`: slice of candidate words to match against.
/// - `num_results_requested`: optional cap on how many solutions to return
///   (use `None` to search exhaustively).
///
/// # Returns
/// A vector of fully materialized [`Solution`]s, up to the requested limit.
///
/// # Errors
/// Returns a [`SolverError`] if:
/// - the equation string cannot be parsed (`ParseFailure`),
/// - a binding cannot be materialized into a valid solution (`MaterializationError`),
/// - or the solver exceeds its wall-clock time budget (`Timeout`).
///
/// On timeout, any partial solutions discovered before expiration are discarded
/// and the error is bubbled up to the caller, so the end user sees an explicit
/// failure rather than a silently truncated result set.
pub fn solve_equation(input: &str, word_list: &[&str], num_results_requested: usize) -> Result<Vec<Vec<Bindings>>, SolverError> {
    // 1. Make a hash set version of our word list
    let word_list_as_set = word_list.iter().copied().collect();

    // 2. Parse the input equation string into our `EquationContext` struct.
    //    This holds each pattern string, its parsed form, and its `lookup_keys` (shared vars).
    let equation_context = input.parse::<EquationContext>()?;

    // 3. Prepare storage for candidate buckets, one per pattern.
    //    `CandidateBuckets` tracks (a) the bindings bucketed by shared variable values, and
    //    (b) a count so we can stop early if a pattern gets too many matches.
    // Mutable because we fill buckets/counts during the scan phase.
    let mut words: Vec<CandidateBuckets> = Vec::with_capacity(equation_context.len());
    for _ in &equation_context {
        words.push(CandidateBuckets::default());
    }

    // 4. Pull out some data from equation_context
    let lookup_keys = &equation_context.lookup_keys;
    let parsed_forms = &equation_context.parsed_forms;
    let joint_constraints = equation_context.joint_constraints.clone();

    // 5. Iterate through every candidate word.
    let budget = TimeBudget::new(Duration::from_secs(TIME_BUDGET));

    let mut results: Vec<Vec<Bindings>> = vec![];
    let mut selected: Vec<Bindings> = vec![];
    let mut env: HashMap<char, String> = HashMap::new();

    // scan_pos tracks how far into the word list we've scanned.
    let mut scan_pos = 0;

    // Global set of fingerprints for already-emitted solutions.
    // Ensures we don't return duplicate solutions across scan/join rounds.
    let mut seen: HashSet<u64> = HashSet::new();

    // batch_size controls how many words to scan this round (adaptive).
    let mut batch_size = DEFAULT_BATCH_SIZE;

    // High-level solver driver. Alternates between:
    //   1. scanning more words from the dictionary into candidate buckets
    //   2. recursively joining those buckets into full solutions
    // Continues until either we have enough results, the word list is exhausted,
    // or the time budget expires.
    while results.len() < num_results_requested
        && scan_pos < word_list.len()
        && !budget.expired()
    {
        // 1. Scan the next batch_size words into candidate buckets.
        // Each candidate binding is grouped by its lookup key so later joins are fast.
        let new_pos = scan_batch(
            word_list,
            scan_pos,
            batch_size,
            &equation_context,
            &mut words,
            &budget,
        )?;
        scan_pos = new_pos;

        // Respect the TimeBudget
        budget.check()?;

        // 2. Attempt to build full solutions from the candidates accumulated so far.
        // This may rediscover old partials, so we use `seen` at the base case
        // to ensure only truly new solutions are added to `results`.
        let rjp = words.iter().zip(lookup_keys.iter()).zip(equation_context.ordered_list.iter()).zip(parsed_forms.iter())
            .map(|(((candidate_buckets, lookup_keys), p), parsed_form)| {
                RecursiveJoinParameters {
                    candidate_buckets: candidate_buckets.clone(),
                    lookup_keys: lookup_keys.clone(),
                    pattern: p.clone(),
                    parsed_form: parsed_form.clone(),
                }
            }).collect::<Vec<_>>();

        // Set up the context for `recursive_join`
        let ctx = JoinCtx {
            num_results_requested,
            word_set: &word_list_as_set,
            joint_constraints: &joint_constraints,
        };

        // Call `recursive_join`
        let rj_result = recursive_join(
            &mut selected,
            &mut env,
            &mut results,
            &ctx,
            &mut seen,
            &rjp,
            &budget
        );
        rj_result?;

        // We exit early in three cases
        // 1. We've hit the number of results requested
        // 2. The time is up
        // 3. We have no more words to scan
        if results.len() >= num_results_requested ||
            scan_pos >= word_list.len() {
            break;
        }

        budget.check()?;

        // Grow the batch size for the next round
        // TODO: magic number, maybe adaptive resizing?
        batch_size = batch_size.saturating_mul(2);
    }

    // ---- Reorder solutions back to original form order ----
    let reordered = results.iter().map(|solution| {
        (0..solution.len()).map(|original_i| {
            solution.clone()[equation_context.original_to_ordered[original_i]].clone()
        }).collect::<Vec<_>>()
    }).collect::<Vec<_>>();

    // Return up to `num_results_requested` reordered solutions
    Ok(reordered)
}

#[cfg(test)]
mod tests {
    use super::*;

    #[test]
    fn test_solve_equation() {
        let word_list: Vec<&str> = vec!["lax", "tax", "lox"];
        let input = "l.x".to_string();
        let results = solve_equation(&input, &word_list, 5).unwrap();
        println!("{results:?}");
        assert_eq!(2, results.len());
    }

    #[test]
    fn test_solve_anagrams() {
        let word_list: Vec<&str> = vec!["integral", "altering", "gallant", "alter"];
        let input = "/triangle".to_string();
        let results = solve_equation(&input, &word_list, 5).unwrap();
        println!("{results:?}");
        assert_eq!(2, results.len());
    }

    #[test]
    fn test_solve_equation2() {
        let word_list: Vec<&str> = vec!["inch", "chin", "dada", "test", "ab"];
        let input = "AB;BA;|A|=2;|B|=2;!=AB".to_string();
        let results = solve_equation(&input, &word_list, 5).unwrap();
        println!("{results:?}");
        assert_eq!(2, results.len());
    }

    #[test]
    fn test_solve_equation3() {
        let word_list = vec!["inch", "chin", "dada", "test", "sky", "sly"];
        let input = "AkB;AlB".to_string();
        let results = solve_equation(&input, &word_list, 5).unwrap();

        let mut sky_bindings = Bindings::default();
        sky_bindings.set('A', "s".to_string());
        sky_bindings.set('B', "y".to_string());
        sky_bindings.set_word("sky".to_string().as_ref());

        let mut sly_bindings = Bindings::default();
        sly_bindings.set('A', "s".to_string());
        sly_bindings.set('B', "y".to_string());
        sly_bindings.set_word("sly".to_string().as_ref());
        // NB: this could give a false negative if SLY comes out before SKY (since we presumably shouldn't care about the order), so...
        // TODO allow order independence for equality... perhaps create a richer struct than just Vec<Bindings> that has a notion of order-independent equality
        let expected = vec![vec![sky_bindings, sly_bindings]];
        assert_eq!(expected, results);
    }

    #[test]
    fn test_solve_equation_joint_constraints() {
        let word_list = vec!["inch", "chin", "chess", "chortle"];
        let input = "ABC;CD;|ABCD|=7".to_string();
        let results = solve_equation(&input, &word_list, 5).unwrap();
        println!("{results:?}");
        let mut inch_bindings = Bindings::default();
        inch_bindings.set('A', "i".to_string());
        inch_bindings.set('B', "n".to_string());
        inch_bindings.set('C', "ch".to_string());
        inch_bindings.set_word("inch".to_string().as_ref());

        let mut chess_bindings = Bindings::default();
        chess_bindings.set('C', "ch".to_string());
        chess_bindings.set('D', "ess".to_string());
        chess_bindings.set_word("chess".to_string().as_ref());
        let expected = vec![vec![inch_bindings, chess_bindings]];
        assert_eq!(expected, results);
    }

    #[test]
    fn test_solution_to_string_good() {
        let mut b1 = Bindings::default();
        b1.set_word("AA");
        let mut b2 = Bindings::default();
        b2.set_word("AB");

        let bindings_list = vec![b1, b2];
        let actual = solution_to_string(&bindings_list);

        assert_eq!("AA • AB", actual.unwrap());
    }

    #[test]
    fn test_solution_to_string_bad() {
        let mut b1 = Bindings::default();
        b1.set_word("CC");
        let mut b2 = Bindings::default();
        b2.set('A', 'a'.to_string());

        let bindings_list = vec![b1, b2];
        let actual = solution_to_string(&bindings_list);

        assert!(matches!(*actual.unwrap_err(), ParseFailure { s } if s == "cannot find solution in bindings [A→a]" ));
    }

    #[test]
    fn test_fully_bound() {
        // Toy word list: short, predictable words
        let wl = vec!["atime", "btime", "ab"];

        // Equation has two deterministic patterns Atime, Btime, and then AB
        let eq = "Atime;Btime;AB";

        // Solve with a small limit to ensure it runs to completion
        let sols = solve_equation(eq, &wl, 5)
            .expect("equation should not trigger MaterializationError");

        let mut expected_atime_bindings = Bindings::default();
        expected_atime_bindings.set('A', "a".to_string());
        expected_atime_bindings.set_word("atime".to_string().as_ref());

        let mut expected_btime_bindings = Bindings::default();
        expected_btime_bindings.set('B', "b".to_string());
        expected_btime_bindings.set_word("btime".to_string().as_ref());

        let mut expected_ab_bindings = Bindings::default();
        expected_ab_bindings.set('A', "a".to_string());
        expected_ab_bindings.set('B', "b".to_string());
        expected_ab_bindings.set_word("ab".to_string().as_ref());

        let expected_bindings_list = vec![expected_atime_bindings, expected_btime_bindings, expected_ab_bindings];

        assert_eq!(1, sols.len());
        let sol = sols.get(0).unwrap();

        // we don't care about order, so we allow the actual result to be a list in a different
        // order than the expected list
        // we avoid using HashSet or BTree since Bindings has neither Hash nor Ord trait
        // NB: uses that the 3 expected objects are distinct (for example, the following code could
        // match [x,x,y] to [x,y,y] (e.g.))
        // (n^2... but for n=3 (and it's a test))
        assert_eq!(3, sol.len());
        expected_bindings_list.iter().for_each(|bindings| {
            assert!(sol.contains(bindings))
        });
    }

    #[test]
    fn test_malformed_pattern_returns_error() {
        let words = vec!["TEST"];
        let result = solve_equation("BAD(PATTERN", &words, 10);
        assert!(result.is_err(), "Expected parse failure but got success");
    }

    #[test]
    fn test_materialization_error() {
        let words = vec!["a", "b"];
        // Form forces an impossible variable overlap
        let result = solve_equation("AB;A;B;???", &words, 10);
        assert!(result.is_err(), "Expected error but got success");
    }
}<|MERGE_RESOLUTION|>--- conflicted
+++ resolved
@@ -207,11 +207,6 @@
     pairs
 }
 
-<<<<<<< HEAD
-
-
-=======
->>>>>>> 4e179ea9
 /// Push a binding into the appropriate bucket and bump the count.
 fn push_binding(words: &mut [CandidateBuckets], i: usize, key: LookupKey, binding: Bindings) {
     words[i].buckets.entry(key).or_default().push(binding);
@@ -327,12 +322,8 @@
     ctx: &JoinCtx,
     seen: &mut HashSet<u64>,
     rjp: &[RecursiveJoinParameters],
-<<<<<<< HEAD
     budget: &TimeBudget,
 ) -> Result<(), SolverError> {
-=======
-) -> Result<(), MaterializationError> {
->>>>>>> 4e179ea9
     // Stop if we've met the requested quota of full solutions.
     if results.len() >= ctx.num_results_requested {
         return Ok(());
@@ -371,11 +362,7 @@
             }
 
             selected.push(binding);
-<<<<<<< HEAD
-            recursive_join(selected, env, results, num_results_requested, word_list_as_set, joint_constraints, seen, &rjp[1..], budget)?;
-=======
-            recursive_join(selected, env, results, ctx, seen, &rjp[1..])?;
->>>>>>> 4e179ea9
+            recursive_join(selected, env, results, ctx, seen, &rjp[1..], budget)?;
             selected.pop();
             return Ok(()); // IMPORTANT: skip normal enumeration path
         }
@@ -413,14 +400,7 @@
 
         // Try each candidate binding for this pattern.
         for cand in bucket_candidates {
-<<<<<<< HEAD
-
-            budget.check()?;
-
-            if results.len() >= num_results_requested {
-=======
             if results.len() >= ctx.num_results_requested {
->>>>>>> 4e179ea9
                 break; // stop early if we've already met the quota
             }
 
@@ -447,11 +427,7 @@
 
             // Choose this candidate for pattern `idx` and recurse for `idx + 1`.
             selected.push(cand.clone());
-<<<<<<< HEAD
-            recursive_join(selected, env, results, num_results_requested, word_list_as_set, joint_constraints.clone(), seen, &rjp[1..], budget)?;
-=======
-            recursive_join(selected, env, results, ctx, seen, &rjp[1..])?;
->>>>>>> 4e179ea9
+            recursive_join(selected, env, results, ctx, seen, &rjp[1..], budget)?;
             selected.pop();
 
             // Backtrack: remove only what we added at this level.
@@ -470,12 +446,7 @@
     Ok(())
 }
 
-<<<<<<< HEAD
-
-/// Top-level entry point to solve an equation against a word list.
-=======
 /// Read in an equation string and return results from the word list
->>>>>>> 4e179ea9
 ///
 /// This orchestrates parsing the input string into an [`EquationContext`],
 /// scanning candidate words in adaptive batches, and recursively joining
