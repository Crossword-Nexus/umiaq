--- conflicted
+++ resolved
@@ -199,7 +199,6 @@
     // fn remaining(&self) -> Duration {self.limit.saturating_sub(self.start.elapsed())}
 }
 
-<<<<<<< HEAD
 macro_rules! timed_stop {
     // For functions that return Result<(), E>
     ($budget:expr) => {
@@ -215,8 +214,6 @@
     };
 }
 
-=======
->>>>>>> 4e179ea9
 /// Build the deterministic lookup key for a binding given the pattern's lookup vars.
 ///
 /// Returns a `LookupKey` (alias for `Vec<(char, String)>`) sorted by `var_char`.
@@ -242,11 +239,6 @@
     pairs
 }
 
-<<<<<<< HEAD
-
-
-=======
->>>>>>> 4e179ea9
 /// Push a binding into the appropriate bucket and bump the count.
 fn push_binding(words: &mut [CandidateBuckets], i: usize, key: LookupKey, binding: Bindings) {
     words[i].buckets.entry(key).or_default().push(binding);
@@ -368,12 +360,8 @@
     ctx: &JoinCtx,
     seen: &mut HashSet<u64>,
     rjp: &[RecursiveJoinParameters],
-<<<<<<< HEAD
     budget: &TimeBudget,
 ) -> Result<(), SolverError> {
-=======
-) -> Result<(), MaterializationError> {
->>>>>>> 4e179ea9
     // Stop if we've met the requested quota of full solutions.
     if results.len() >= ctx.num_results_requested {
         return Ok(());
@@ -412,11 +400,7 @@
             }
 
             selected.push(binding);
-<<<<<<< HEAD
-            recursive_join(selected, env, results, num_results_requested, word_list_as_set, joint_constraints, seen, &rjp[1..], budget)?;
-=======
             recursive_join(selected, env, results, ctx, seen, &rjp[1..])?;
->>>>>>> 4e179ea9
             selected.pop();
             return Ok(()); // IMPORTANT: skip normal enumeration path
         }
@@ -454,14 +438,10 @@
 
         // Try each candidate binding for this pattern.
         for cand in bucket_candidates {
-<<<<<<< HEAD
 
             timed_stop!(budget);
 
-            if results.len() >= num_results_requested {
-=======
             if results.len() >= ctx.num_results_requested {
->>>>>>> 4e179ea9
                 break; // stop early if we've already met the quota
             }
 
@@ -488,11 +468,7 @@
 
             // Choose this candidate for pattern `idx` and recurse for `idx + 1`.
             selected.push(cand.clone());
-<<<<<<< HEAD
-            recursive_join(selected, env, results, num_results_requested, word_list_as_set, joint_constraints.clone(), seen, &rjp[1..], budget)?;
-=======
             recursive_join(selected, env, results, ctx, seen, &rjp[1..])?;
->>>>>>> 4e179ea9
             selected.pop();
 
             // Backtrack: remove only what we added at this level.
@@ -511,17 +487,12 @@
     Ok(())
 }
 
-<<<<<<< HEAD
-
-/// Top-level entry point to solve an equation against a word list.
+/// Read in an equation string and return results from the word list
 ///
 /// This orchestrates parsing the input string into an [`EquationContext`],
 /// scanning candidate words in adaptive batches, and recursively joining
 /// variable bindings into full solutions. Results are accumulated until either
 /// the requested number of solutions is found or the [`TimeBudget`] expires.
-=======
-/// Read in an equation string and return results from the word list
->>>>>>> 4e179ea9
 ///
 /// # Arguments
 /// - `input`: equation string to parse (e.g. `"AB;BC;CA"`).
